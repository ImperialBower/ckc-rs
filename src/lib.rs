#![cfg_attr(not(test), no_std)]
#![warn(clippy::pedantic)]
#![allow(clippy::unreadable_literal)]

extern crate alloc;

use crate::cards::binary_card::{BinaryCard, BC64};
use crate::parse::get_rank_and_suit;
use strum::EnumIter;

pub mod cards;
pub mod deck;
pub mod hand_rank;
mod lookups;
pub mod parse;

/// A `PokerCard` is a u32 representation of a variant of Cactus Kev's binary
/// representation of a poker card as designed for rapid hand evaluation as
/// documented [here](https://suffe.cool/poker/evaluator.html).
///
/// The variation being that the `Suit` bits order is inverted for easier sorting.
/// ```txt
/// +--------+--------+--------+--------+
/// |mmmbbbbb|bbbbbbbb|SHDCrrrr|xxpppppp|
/// +--------+--------+--------+--------+
///
/// p = prime number of rank (deuce=2,trey=3,four=5,...,ace=41)
/// r = rank of card (deuce=0,trey=1,four=2,five=3,...,ace=12)
/// SHDC = suit of card (bit turned on based on suit of card)
/// b = bit turned on depending on rank of card
/// m = Flags reserved for multiples of the same rank. Stripped for evals.
/// ```
pub type CKCNumber = u32;

/// u32 constants for all 52 cards in a standard poker deck.
pub struct CardNumber;

impl CardNumber {
    pub const RANK_FLAG_FILTER: u32 = 0x1FFF0000; // 536805376 aka 0b00011111_11111111_00000000_00000000
    pub const RANK_FLAG_SHIFT: u32 = 16;
    pub const RANK_PRIME_FILTER: u32 = 0b00111111;

    /// Binary filter for `CardNumber` `Suit` flags.
    /// 00000000 00000000 11110000 00000000
    pub const SUIT_FILTER: u32 = 0xF000; // 61440 aka 0b11110000_00000000
    pub const SUIT_SHORT_MASK: u32 = 0b1111;
    pub const SUIT_SHIFT: u32 = 12;

    //region multiples

    /// These flags are used to give sorting priority when more than one card
    /// of a specific rank is present.
    pub const PAIR: u32 = 536_870_912;
    pub const TRIPS: u32 = 1_073_741_824;
    pub const QUADS: u32 = 2_147_483_648;
    pub const MULTIPLES_FILTER: u32 = 536_870_911;

    //endregion

    //region cardnumbers
    pub const ACE_SPADES: CKCNumber = 268_471_337;
    pub const KING_SPADES: CKCNumber = 134_253_349;
    pub const QUEEN_SPADES: CKCNumber = 67_144_223;
    pub const JACK_SPADES: CKCNumber = 33_589_533;
    pub const TEN_SPADES: CKCNumber = 16_812_055;
    pub const NINE_SPADES: CKCNumber = 8_423_187;
    pub const EIGHT_SPADES: CKCNumber = 4_228_625;
    pub const SEVEN_SPADES: CKCNumber = 2_131_213;
    pub const SIX_SPADES: CKCNumber = 1_082_379;
    pub const FIVE_SPADES: CKCNumber = 557_831;
    pub const FOUR_SPADES: CKCNumber = 295_429;
    pub const TREY_SPADES: CKCNumber = 164_099;
    pub const DEUCE_SPADES: CKCNumber = 98_306;
    pub const ACE_HEARTS: CKCNumber = 268_454_953;
    pub const KING_HEARTS: CKCNumber = 134_236_965;
    pub const QUEEN_HEARTS: CKCNumber = 67_127_839;
    pub const JACK_HEARTS: CKCNumber = 33_573_149;
    pub const TEN_HEARTS: CKCNumber = 16_795_671;
    pub const NINE_HEARTS: CKCNumber = 8_406_803;
    pub const EIGHT_HEARTS: CKCNumber = 4_212_241;
    pub const SEVEN_HEARTS: CKCNumber = 2_114_829;
    pub const SIX_HEARTS: CKCNumber = 1_065_995;
    pub const FIVE_HEARTS: CKCNumber = 541_447;
    pub const FOUR_HEARTS: CKCNumber = 279_045;
    pub const TREY_HEARTS: CKCNumber = 147_715;
    pub const DEUCE_HEARTS: CKCNumber = 81_922;
    pub const ACE_DIAMONDS: CKCNumber = 268_446_761;
    pub const KING_DIAMONDS: CKCNumber = 134_228_773;
    pub const QUEEN_DIAMONDS: CKCNumber = 67_119_647;
    pub const JACK_DIAMONDS: CKCNumber = 33_564_957;
    pub const TEN_DIAMONDS: CKCNumber = 16_787_479;
    pub const NINE_DIAMONDS: CKCNumber = 8_398_611;
    pub const EIGHT_DIAMONDS: CKCNumber = 4_204_049;
    pub const SEVEN_DIAMONDS: CKCNumber = 2_106_637;
    pub const SIX_DIAMONDS: CKCNumber = 1_057_803;
    pub const FIVE_DIAMONDS: CKCNumber = 533_255;
    pub const FOUR_DIAMONDS: CKCNumber = 270_853;
    pub const TREY_DIAMONDS: CKCNumber = 139_523;
    pub const DEUCE_DIAMONDS: CKCNumber = 73_730;
    pub const ACE_CLUBS: CKCNumber = 268_442_665;
    pub const KING_CLUBS: CKCNumber = 134_224_677;
    pub const QUEEN_CLUBS: CKCNumber = 67_115_551;
    pub const JACK_CLUBS: CKCNumber = 33_560_861;
    pub const TEN_CLUBS: CKCNumber = 16_783_383;
    pub const NINE_CLUBS: CKCNumber = 8_394_515;
    pub const EIGHT_CLUBS: CKCNumber = 4_199_953;
    pub const SEVEN_CLUBS: CKCNumber = 2_102_541;
    pub const SIX_CLUBS: CKCNumber = 1_053_707;
    pub const FIVE_CLUBS: CKCNumber = 529_159;
    pub const FOUR_CLUBS: CKCNumber = 266_757;
    pub const TREY_CLUBS: CKCNumber = 135_427;
    pub const DEUCE_CLUBS: CKCNumber = 69_634;
    pub const BLANK: CKCNumber = 0;
    //endregion

    #[must_use]
    pub fn filter(number: CKCNumber) -> CKCNumber {
        <CKCNumber as PokerCard>::filter(number)
    }
}

#[cfg(test)]
mod card_number_tests {
    use super::*;

    #[test]
    fn filter() {
        assert_eq!(CardNumber::filter(2), CardNumber::BLANK);
        assert_eq!(CardNumber::filter(CardNumber::NINE_CLUBS), CardNumber::NINE_CLUBS);
    }
}

#[derive(Clone, Copy, Debug, EnumIter, Eq, Hash, PartialEq)]
pub enum CardRank {
    ACE = 14,
    KING = 13,
    QUEEN = 12,
    JACK = 11,
    TEN = 10,
    NINE = 9,
    EIGHT = 8,
    SEVEN = 7,
    SIX = 6,
    FIVE = 5,
    FOUR = 4,
    THREE = 3,
    TWO = 2,
    BLANK = 0,
}

impl CardRank {
    #[must_use]
    pub fn from_char(index: char) -> CardRank {
        match index {
            'A' | 'a' => CardRank::ACE,
            'K' | 'k' => CardRank::KING,
            'Q' | 'q' => CardRank::QUEEN,
            'J' | 'j' => CardRank::JACK,
            'T' | 't' | '0' => CardRank::TEN,
            '9' => CardRank::NINE,
            '8' => CardRank::EIGHT,
            '7' => CardRank::SEVEN,
            '6' => CardRank::SIX,
            '5' => CardRank::FIVE,
            '4' => CardRank::FOUR,
            '3' => CardRank::THREE,
            '2' => CardRank::TWO,
            _ => CardRank::BLANK,
        }
    }

    fn bits(self) -> u32 {
        1 << (16 + self.number())
    }

    fn number(self) -> u32 {
        match self {
            CardRank::ACE => 12,
            CardRank::KING => 11,
            CardRank::QUEEN => 10,
            CardRank::JACK => 9,
            CardRank::TEN => 8,
            CardRank::NINE => 7,
            CardRank::EIGHT => 6,
            CardRank::SEVEN => 5,
            CardRank::SIX => 4,
            CardRank::FIVE => 3,
            CardRank::FOUR => 2,
            CardRank::THREE => 1,
            _ => 0,
        }
    }

    fn prime(self) -> u32 {
        match self {
            CardRank::ACE => 41,
            CardRank::KING => 37,
            CardRank::QUEEN => 31,
            CardRank::JACK => 29,
            CardRank::TEN => 23,
            CardRank::NINE => 19,
            CardRank::EIGHT => 17,
            CardRank::SEVEN => 13,
            CardRank::SIX => 11,
            CardRank::FIVE => 7,
            CardRank::FOUR => 5,
            CardRank::THREE => 3,
            CardRank::TWO => 2,
            CardRank::BLANK => 0,
        }
    }

    fn shift8(self) -> u32 {
        self.number() << 8
    }
}

#[cfg(test)]
mod card_rank_tests {
    use super::*;
    use rstest::rstest;

    #[rstest]
    #[case('A', CardRank::ACE)]
    #[case('a', CardRank::ACE)]
    #[case('K', CardRank::KING)]
    #[case('k', CardRank::KING)]
    #[case('Q', CardRank::QUEEN)]
    #[case('q', CardRank::QUEEN)]
    #[case('J', CardRank::JACK)]
    #[case('j', CardRank::JACK)]
    #[case('T', CardRank::TEN)]
    #[case('t', CardRank::TEN)]
    #[case('0', CardRank::TEN)]
    #[case('9', CardRank::NINE)]
    #[case('8', CardRank::EIGHT)]
    #[case('7', CardRank::SEVEN)]
    #[case('6', CardRank::SIX)]
    #[case('5', CardRank::FIVE)]
    #[case('4', CardRank::FOUR)]
    #[case('3', CardRank::THREE)]
    #[case('2', CardRank::TWO)]
    #[case('_', CardRank::BLANK)]
    #[case(' ', CardRank::BLANK)]
    fn from_char(#[case] input: char, #[case] expected: CardRank) {
        assert_eq!(expected, CardRank::from_char(input));
    }
}

#[derive(Clone, Copy, Debug, EnumIter, Eq, Hash, PartialEq)]
pub enum CardSuit {
    SPADES = 4,
    HEARTS = 3,
    DIAMONDS = 2,
    CLUBS = 1,
    BLANK = 0,
}

impl CardSuit {
    #[must_use]
    pub fn binary_signature(&self) -> u32 {
        match self {
            CardSuit::SPADES => 0x8000,
            CardSuit::HEARTS => 0x4000,
            CardSuit::DIAMONDS => 0x2000,
            CardSuit::CLUBS => 0x1000,
            CardSuit::BLANK => 0,
        }
    }

    #[must_use]
    pub fn from_char(symbol: char) -> CardSuit {
        match symbol {
            '♤' | '♠' | 'S' | 's' => CardSuit::SPADES,
            '♡' | '♥' | 'H' | 'h' => CardSuit::HEARTS,
            '♢' | '♦' | 'D' | 'd' => CardSuit::DIAMONDS,
            '♧' | '♣' | 'C' | 'c' => CardSuit::CLUBS,
            _ => CardSuit::BLANK,
        }
    }
}

#[cfg(test)]
mod card_suit_tests {
    use super::*;
    use rstest::rstest;

    #[test]
    fn binary_signature() {
        assert_eq!(32768, CardSuit::SPADES.binary_signature());
        assert_eq!(16384, CardSuit::HEARTS.binary_signature());
        assert_eq!(8192, CardSuit::DIAMONDS.binary_signature());
        assert_eq!(4096, CardSuit::CLUBS.binary_signature());
        assert_eq!(0, CardSuit::BLANK.binary_signature());
    }

    #[rstest]
    #[case('♠', CardSuit::SPADES)]
    #[case('♤', CardSuit::SPADES)]
    #[case('S', CardSuit::SPADES)]
    #[case('s', CardSuit::SPADES)]
    #[case('♥', CardSuit::HEARTS)]
    #[case('♡', CardSuit::HEARTS)]
    #[case('H', CardSuit::HEARTS)]
    #[case('h', CardSuit::HEARTS)]
    #[case('♦', CardSuit::DIAMONDS)]
    #[case('♢', CardSuit::DIAMONDS)]
    #[case('D', CardSuit::DIAMONDS)]
    #[case('d', CardSuit::DIAMONDS)]
    #[case('♣', CardSuit::CLUBS)]
    #[case('♧', CardSuit::CLUBS)]
    #[case('C', CardSuit::CLUBS)]
    #[case('c', CardSuit::CLUBS)]
    #[case(' ', CardSuit::BLANK)]
    #[case('F', CardSuit::BLANK)]
    fn from_char(#[case] input: char, #[case] expected: CardSuit) {
        assert_eq!(expected, CardSuit::from_char(input));
    }
}

pub mod evaluate {
    use crate::cards::five::Five;
    use crate::cards::HandRanker;
    use crate::hand_rank::HandRankValue;
    use crate::{CKCNumber, CardNumber};

    pub const POSSIBLE_COMBINATIONS: usize = 7937;

    #[must_use]
    #[allow(clippy::cast_possible_truncation)]
    pub fn five_cards(five_cards: [CKCNumber; 5]) -> HandRankValue {
        Five::from(five_cards).hand_rank_value_validated()
    }

    #[must_use]
    #[deprecated(since = "0.1.9", note = "use Five.is_flush()")]
    pub fn is_flush(five_cards: [CKCNumber; 5]) -> bool {
        (five_cards[0] & five_cards[1] & five_cards[2] & five_cards[3] & five_cards[4] & CardNumber::SUIT_FILTER) != 0
    }

    /// Returns a value that is made up of performing an or operation on all of the
    /// rank bit flags of the `PokerCard`.
    #[must_use]
    #[deprecated(since = "0.1.9", note = "use Five.or_rank_bits()")]
    pub fn or_rank_bits(five_cards: [CKCNumber; 5]) -> usize {
        Five::from(five_cards).or_rank_bits() as usize
    }
}

#[cfg(test)]
mod evaluate_tests {
    use super::*;

    #[test]
    fn five_cards_royal_flush() {
        let cards = [
            CardNumber::ACE_SPADES,
            CardNumber::KING_SPADES,
            CardNumber::QUEEN_SPADES,
            CardNumber::JACK_SPADES,
            CardNumber::TEN_SPADES,
        ];
        assert_eq!(evaluate::five_cards(cards), 1);
    }

    #[test]
    fn five_cards_straight() {
        let first = [
            CardNumber::NINE_CLUBS,
            CardNumber::KING_SPADES,
            CardNumber::QUEEN_SPADES,
            CardNumber::JACK_SPADES,
            CardNumber::TEN_SPADES,
        ];
        let second = [
            CardNumber::NINE_CLUBS,
            CardNumber::QUEEN_SPADES,
            CardNumber::JACK_SPADES,
            CardNumber::TEN_SPADES,
            CardNumber::EIGHT_CLUBS,
        ];
        assert_eq!(evaluate::five_cards(first), 1601);
        assert_eq!(evaluate::five_cards(second), 1602);
    }

    #[test]
    fn five_cards_two_pair() {
        let cards = [
            CardNumber::JACK_CLUBS,
            CardNumber::DEUCE_CLUBS,
            CardNumber::DEUCE_DIAMONDS,
            CardNumber::JACK_SPADES,
            CardNumber::TEN_SPADES,
        ];
        assert_eq!(evaluate::five_cards(cards), 2922);
    }

    #[test]
    fn five_cards_king_high() {
        let first = [
            CardNumber::JACK_CLUBS,
            CardNumber::DEUCE_CLUBS,
            CardNumber::TREY_CLUBS,
            CardNumber::KING_SPADES,
            CardNumber::TEN_SPADES,
        ];
        let second = [
            CardNumber::JACK_CLUBS,
            CardNumber::QUEEN_DIAMONDS,
            CardNumber::TREY_CLUBS,
            CardNumber::KING_SPADES,
            CardNumber::TEN_SPADES,
        ];
        assert_eq!(evaluate::five_cards(first), 6825);
        assert_eq!(evaluate::five_cards(second), 6684);
    }

    #[test]
    fn check_dupes() {
        let hand = [
            CardNumber::JACK_CLUBS,
            CardNumber::DEUCE_CLUBS,
            CardNumber::TREY_CLUBS,
            CardNumber::KING_SPADES,
            CardNumber::JACK_CLUBS,
        ];
        assert_eq!(evaluate::five_cards(hand), 0);
    }

    #[test]
    fn check_corrupt() {
        let first = [
            CardNumber::JACK_CLUBS,
            CardNumber::DEUCE_CLUBS,
            23,
            CardNumber::KING_SPADES,
            CardNumber::TEN_SPADES,
        ];
        let second = [
            CardNumber::JACK_CLUBS,
            CardNumber::QUEEN_DIAMONDS,
            CardNumber::TREY_CLUBS,
            CardNumber::KING_SPADES,
            CardNumber::BLANK,
        ];
        assert_eq!(evaluate::five_cards(first), 0);
        assert_eq!(evaluate::five_cards(second), 0);
    }
}

#[derive(Debug, PartialEq)]
pub enum HandError {
    BlankCard,
    DuplicateCard,
    Incomplete,
<<<<<<< HEAD
=======
    InvalidBinaryFormat,
>>>>>>> 9220b4d8
    InvalidCard,
    InvalidCardCount,
    InvalidIndex,
    NotEnoughCards,
    TooManyCards,
}

pub trait PokerCard {
    //region static

    #[must_use]
    fn create(rank: CardRank, suit: CardSuit) -> CKCNumber {
        CKCNumber::filter(rank.bits() | rank.prime() | rank.shift8() | suit.binary_signature())
    }

    /// Only allows you to create a `CKCNumber` that is valid.
    #[must_use]
    fn filter(number: CKCNumber) -> CKCNumber {
        match number {
            CardNumber::ACE_SPADES
            | CardNumber::KING_SPADES
            | CardNumber::QUEEN_SPADES
            | CardNumber::JACK_SPADES
            | CardNumber::TEN_SPADES
            | CardNumber::NINE_SPADES
            | CardNumber::EIGHT_SPADES
            | CardNumber::SEVEN_SPADES
            | CardNumber::SIX_SPADES
            | CardNumber::FIVE_SPADES
            | CardNumber::FOUR_SPADES
            | CardNumber::TREY_SPADES
            | CardNumber::DEUCE_SPADES
            | CardNumber::ACE_HEARTS
            | CardNumber::KING_HEARTS
            | CardNumber::QUEEN_HEARTS
            | CardNumber::JACK_HEARTS
            | CardNumber::TEN_HEARTS
            | CardNumber::NINE_HEARTS
            | CardNumber::EIGHT_HEARTS
            | CardNumber::SEVEN_HEARTS
            | CardNumber::SIX_HEARTS
            | CardNumber::FIVE_HEARTS
            | CardNumber::FOUR_HEARTS
            | CardNumber::TREY_HEARTS
            | CardNumber::DEUCE_HEARTS
            | CardNumber::ACE_DIAMONDS
            | CardNumber::KING_DIAMONDS
            | CardNumber::QUEEN_DIAMONDS
            | CardNumber::JACK_DIAMONDS
            | CardNumber::TEN_DIAMONDS
            | CardNumber::NINE_DIAMONDS
            | CardNumber::EIGHT_DIAMONDS
            | CardNumber::SEVEN_DIAMONDS
            | CardNumber::SIX_DIAMONDS
            | CardNumber::FIVE_DIAMONDS
            | CardNumber::FOUR_DIAMONDS
            | CardNumber::TREY_DIAMONDS
            | CardNumber::DEUCE_DIAMONDS
            | CardNumber::ACE_CLUBS
            | CardNumber::KING_CLUBS
            | CardNumber::QUEEN_CLUBS
            | CardNumber::JACK_CLUBS
            | CardNumber::TEN_CLUBS
            | CardNumber::NINE_CLUBS
            | CardNumber::EIGHT_CLUBS
            | CardNumber::SEVEN_CLUBS
            | CardNumber::SIX_CLUBS
            | CardNumber::FIVE_CLUBS
            | CardNumber::FOUR_CLUBS
            | CardNumber::TREY_CLUBS
            | CardNumber::DEUCE_CLUBS => number,
            _ => CardNumber::BLANK,
        }
    }

    #[must_use]
    fn from_binary_card(bc: BinaryCard) -> CKCNumber {
        match bc {
            BinaryCard::ACE_SPADES => CardNumber::ACE_SPADES,
            BinaryCard::KING_SPADES => CardNumber::KING_SPADES,
            BinaryCard::QUEEN_SPADES => CardNumber::QUEEN_SPADES,
            BinaryCard::JACK_SPADES => CardNumber::JACK_SPADES,
            BinaryCard::TEN_SPADES => CardNumber::TEN_SPADES,
            BinaryCard::NINE_SPADES => CardNumber::NINE_SPADES,
            BinaryCard::EIGHT_SPADES => CardNumber::EIGHT_SPADES,
            BinaryCard::SEVEN_SPADES => CardNumber::SEVEN_SPADES,
            BinaryCard::SIX_SPADES => CardNumber::SIX_SPADES,
            BinaryCard::FIVE_SPADES => CardNumber::FIVE_SPADES,
            BinaryCard::FOUR_SPADES => CardNumber::FOUR_SPADES,
            BinaryCard::TREY_SPADES => CardNumber::TREY_SPADES,
            BinaryCard::DEUCE_SPADES => CardNumber::DEUCE_SPADES,
            BinaryCard::ACE_HEARTS => CardNumber::ACE_HEARTS,
            BinaryCard::KING_HEARTS => CardNumber::KING_HEARTS,
            BinaryCard::QUEEN_HEARTS => CardNumber::QUEEN_HEARTS,
            BinaryCard::JACK_HEARTS => CardNumber::JACK_HEARTS,
            BinaryCard::TEN_HEARTS => CardNumber::TEN_HEARTS,
            BinaryCard::NINE_HEARTS => CardNumber::NINE_HEARTS,
            BinaryCard::EIGHT_HEARTS => CardNumber::EIGHT_HEARTS,
            BinaryCard::SEVEN_HEARTS => CardNumber::SEVEN_HEARTS,
            BinaryCard::SIX_HEARTS => CardNumber::SIX_HEARTS,
            BinaryCard::FIVE_HEARTS => CardNumber::FIVE_HEARTS,
            BinaryCard::FOUR_HEARTS => CardNumber::FOUR_HEARTS,
            BinaryCard::TREY_HEARTS => CardNumber::TREY_HEARTS,
            BinaryCard::DEUCE_HEARTS => CardNumber::DEUCE_HEARTS,
            BinaryCard::ACE_DIAMONDS => CardNumber::ACE_DIAMONDS,
            BinaryCard::KING_DIAMONDS => CardNumber::KING_DIAMONDS,
            BinaryCard::QUEEN_DIAMONDS => CardNumber::QUEEN_DIAMONDS,
            BinaryCard::JACK_DIAMONDS => CardNumber::JACK_DIAMONDS,
            BinaryCard::TEN_DIAMONDS => CardNumber::TEN_DIAMONDS,
            BinaryCard::NINE_DIAMONDS => CardNumber::NINE_DIAMONDS,
            BinaryCard::EIGHT_DIAMONDS => CardNumber::EIGHT_DIAMONDS,
            BinaryCard::SEVEN_DIAMONDS => CardNumber::SEVEN_DIAMONDS,
            BinaryCard::SIX_DIAMONDS => CardNumber::SIX_DIAMONDS,
            BinaryCard::FIVE_DIAMONDS => CardNumber::FIVE_DIAMONDS,
            BinaryCard::FOUR_DIAMONDS => CardNumber::FOUR_DIAMONDS,
            BinaryCard::TREY_DIAMONDS => CardNumber::TREY_DIAMONDS,
            BinaryCard::DEUCE_DIAMONDS => CardNumber::DEUCE_DIAMONDS,
            BinaryCard::ACE_CLUBS => CardNumber::ACE_CLUBS,
            BinaryCard::KING_CLUBS => CardNumber::KING_CLUBS,
            BinaryCard::QUEEN_CLUBS => CardNumber::QUEEN_CLUBS,
            BinaryCard::JACK_CLUBS => CardNumber::JACK_CLUBS,
            BinaryCard::TEN_CLUBS => CardNumber::TEN_CLUBS,
            BinaryCard::NINE_CLUBS => CardNumber::NINE_CLUBS,
            BinaryCard::EIGHT_CLUBS => CardNumber::EIGHT_CLUBS,
            BinaryCard::SEVEN_CLUBS => CardNumber::SEVEN_CLUBS,
            BinaryCard::SIX_CLUBS => CardNumber::SIX_CLUBS,
            BinaryCard::FIVE_CLUBS => CardNumber::FIVE_CLUBS,
            BinaryCard::FOUR_CLUBS => CardNumber::FOUR_CLUBS,
            BinaryCard::TREY_CLUBS => CardNumber::TREY_CLUBS,
            BinaryCard::DEUCE_CLUBS => CardNumber::DEUCE_CLUBS,
            _ => CardNumber::BLANK,
        }
    }

    #[must_use]
    fn from_index(index: &str) -> CKCNumber {
        let (rank, suit) = get_rank_and_suit(index);
        CKCNumber::create(rank, suit)
    }

    //endregion

    fn as_u32(&self) -> u32;

    fn get_card_rank(&self) -> CardRank {
        match self.get_rank_bit() {
            4096 => CardRank::ACE,
            2048 => CardRank::KING,
            1024 => CardRank::QUEEN,
            512 => CardRank::JACK,
            256 => CardRank::TEN,
            128 => CardRank::NINE,
            64 => CardRank::EIGHT,
            32 => CardRank::SEVEN,
            16 => CardRank::SIX,
            8 => CardRank::FIVE,
            4 => CardRank::FOUR,
            2 => CardRank::THREE,
            1 => CardRank::TWO,
            _ => CardRank::BLANK,
        }
    }

    fn get_card_suit(&self) -> CardSuit {
        match self.get_suit_bit() {
            8 => CardSuit::SPADES,
            4 => CardSuit::HEARTS,
            2 => CardSuit::DIAMONDS,
            1 => CardSuit::CLUBS,
            _ => CardSuit::BLANK,
        }
    }

    fn get_chen_points(&self) -> f32 {
        match self.get_card_rank() {
            CardRank::ACE => 10.0,
            CardRank::KING => 8.0,
            CardRank::QUEEN => 7.0,
            CardRank::JACK => 6.0,
            CardRank::BLANK => 0.0,
            _ => f32::from(self.get_card_rank() as u8) / 2.0,
        }
    }

    fn get_rank_bit(&self) -> u32 {
        self.get_rank_flag() >> CardNumber::RANK_FLAG_SHIFT
    }

    fn get_rank_char(&self) -> char {
        match self.get_rank_bit() {
            4096 => 'A',
            2048 => 'K',
            1024 => 'Q',
            512 => 'J',
            256 => 'T',
            128 => '9',
            64 => '8',
            32 => '7',
            16 => '6',
            8 => '5',
            4 => '4',
            2 => '3',
            1 => '2',
            _ => '_',
        }
    }

    fn get_rank_flag(&self) -> u32 {
        self.as_u32() & CardNumber::RANK_FLAG_FILTER
    }

    fn get_rank_prime(&self) -> u32 {
        self.as_u32() & CardNumber::RANK_PRIME_FILTER
    }

    fn get_suit_bit(&self) -> u32 {
        self.get_suit_flag() >> CardNumber::SUIT_SHIFT
    }

    fn get_suit_char(&self) -> char {
        match self.get_suit_bit() {
            8 => '♠',
            4 => '♥',
            2 => '♦',
            1 => '♣',
            _ => '_',
        }
    }

    fn get_suit_letter(&self) -> char {
        match self.get_suit_bit() {
            8 => 'S',
            4 => 'H',
            2 => 'D',
            1 => 'C',
            _ => '_',
        }
    }

    fn get_suit_flag(&self) -> u32 {
        self.as_u32() & CardNumber::SUIT_FILTER
    }

    fn is_blank(&self) -> bool;

    //region multiples

    fn flag_as_pair(&self) -> CKCNumber {
        self.as_u32() | CardNumber::PAIR
    }

    fn flag_as_trips(&self) -> CKCNumber {
        self.as_u32() | CardNumber::TRIPS
    }

    fn flag_as_quads(&self) -> CKCNumber {
        self.as_u32() | CardNumber::QUADS
    }

<<<<<<< HEAD
=======
    fn next_suit(&self) -> CardSuit {
        match self.get_card_suit() {
            CardSuit::SPADES => CardSuit::HEARTS,
            CardSuit::HEARTS => CardSuit::DIAMONDS,
            CardSuit::DIAMONDS => CardSuit::CLUBS,
            CardSuit::CLUBS => CardSuit::SPADES,
            CardSuit::BLANK => CardSuit::BLANK,
        }
    }

>>>>>>> 9220b4d8
    fn strip_multiples_flags(&self) -> CKCNumber {
        CardNumber::MULTIPLES_FILTER & self.as_u32()
    }

    //endregion
}

impl PokerCard for CKCNumber {
    fn as_u32(&self) -> u32 {
        *self
    }

    fn is_blank(&self) -> bool {
        *self == CardNumber::BLANK
    }
}

/// Trait that shifts the suit of a card to the next one down. Spades to hearts;
/// hearts to diamonds, diamonds to clubs, and clubs back to spades.
///
/// This is used for analysis. Since no suit is better than another from an evaluation
/// perspective, the odds calculated for cards of any suit should be the same if all
/// the cards are shifted.
pub trait Shifty {
    #[must_use]
    fn shift_suit(&self) -> Self;
}

impl Shifty for CKCNumber {
    fn shift_suit(&self) -> Self {
        CKCNumber::create(self.get_card_rank(), self.next_suit())
    }
}

#[cfg(test)]
mod poker_card_tests {
    use super::*;
    use rstest::rstest;

    #[test]
    fn filter() {
        assert_eq!(
            <CKCNumber as PokerCard>::filter(CardNumber::ACE_SPADES),
            CardNumber::ACE_SPADES
        );
        assert_eq!(
            <CKCNumber as PokerCard>::filter(CardNumber::KING_CLUBS),
            CardNumber::filter(CardNumber::KING_CLUBS)
        );
        assert_eq!(<CKCNumber as PokerCard>::filter(2), CardNumber::BLANK);
    }

    #[rstest]
    #[case("A♠", CardNumber::ACE_SPADES)]
    #[case("ks", CardNumber::KING_SPADES)]
    #[case("QS", CardNumber::QUEEN_SPADES)]
    #[case("J♠", CardNumber::JACK_SPADES)]
    #[case("TS", CardNumber::TEN_SPADES)]
    #[case("9s", CardNumber::NINE_SPADES)]
    #[case("8♠", CardNumber::EIGHT_SPADES)]
    #[case("7S", CardNumber::SEVEN_SPADES)]
    #[case("6♠", CardNumber::SIX_SPADES)]
    #[case("5S", CardNumber::FIVE_SPADES)]
    #[case("4♠", CardNumber::FOUR_SPADES)]
    #[case("3s", CardNumber::TREY_SPADES)]
    #[case("2S", CardNumber::DEUCE_SPADES)]
    #[case("A♥", CardNumber::ACE_HEARTS)]
    #[case("k♥", CardNumber::KING_HEARTS)]
    #[case("QH", CardNumber::QUEEN_HEARTS)]
    #[case("jh", CardNumber::JACK_HEARTS)]
    #[case("T♥", CardNumber::TEN_HEARTS)]
    #[case("9♥", CardNumber::NINE_HEARTS)]
    #[case("8h", CardNumber::EIGHT_HEARTS)]
    #[case("7H", CardNumber::SEVEN_HEARTS)]
    #[case("6h", CardNumber::SIX_HEARTS)]
    #[case("5H", CardNumber::FIVE_HEARTS)]
    #[case("4♥", CardNumber::FOUR_HEARTS)]
    #[case("3♥", CardNumber::TREY_HEARTS)]
    #[case("2h", CardNumber::DEUCE_HEARTS)]
    #[case("A♦", CardNumber::ACE_DIAMONDS)]
    #[case("k♦", CardNumber::KING_DIAMONDS)]
    #[case("Q♦", CardNumber::QUEEN_DIAMONDS)]
    #[case("Jd", CardNumber::JACK_DIAMONDS)]
    #[case("tD", CardNumber::TEN_DIAMONDS)]
    #[case("9♦", CardNumber::NINE_DIAMONDS)]
    #[case("8D", CardNumber::EIGHT_DIAMONDS)]
    #[case("7♦", CardNumber::SEVEN_DIAMONDS)]
    #[case("6D", CardNumber::SIX_DIAMONDS)]
    #[case("5D", CardNumber::FIVE_DIAMONDS)]
    #[case("4♦", CardNumber::FOUR_DIAMONDS)]
    #[case("3♦", CardNumber::TREY_DIAMONDS)]
    #[case("2d", CardNumber::DEUCE_DIAMONDS)]
    #[case("a♣", CardNumber::ACE_CLUBS)]
    #[case("k♣", CardNumber::KING_CLUBS)]
    #[case("QC", CardNumber::QUEEN_CLUBS)]
    #[case("jc", CardNumber::JACK_CLUBS)]
    #[case("tC", CardNumber::TEN_CLUBS)]
    #[case("9♣", CardNumber::NINE_CLUBS)]
    #[case("8♣", CardNumber::EIGHT_CLUBS)]
    #[case("7c", CardNumber::SEVEN_CLUBS)]
    #[case("6♣", CardNumber::SIX_CLUBS)]
    #[case("5C", CardNumber::FIVE_CLUBS)]
    #[case("4c", CardNumber::FOUR_CLUBS)]
    #[case("3C", CardNumber::TREY_CLUBS)]
    #[case("2C", CardNumber::DEUCE_CLUBS)]
    fn from_index(#[case] index: &str, #[case] expected: CKCNumber) {
        assert_eq!(CKCNumber::from_index(index), expected);
    }

    #[rstest]
    #[case("A♠", 10.0)]
    #[case("ks", 8.0)]
    #[case("QS", 7.0)]
    #[case("J♠", 6.0)]
    #[case("TS", 5.0)]
    #[case("9s", 4.5)]
    #[case("8♠", 4.0)]
    #[case("7S", 3.5)]
    #[case("6♠", 3.0)]
    #[case("5S", 2.5)]
    #[case("4♠", 2.0)]
    #[case("3s", 1.5)]
    #[case("2S", 1.0)]
    fn get_chen_points(#[case] index: &str, #[case] expected: f32) {
        assert_eq!(CKCNumber::from_index(index).get_chen_points(), expected);
    }

    #[test]
    fn get_rank() {
        let card = CardNumber::ACE_CLUBS as CKCNumber;
        assert_eq!(0b00010000_00000000, card.get_rank_bit());
        assert_eq!(0b00101001, card.get_rank_prime());
        assert_eq!(CardRank::ACE, card.get_card_rank());

        let card = CardNumber::KING_DIAMONDS as CKCNumber;
        assert_eq!(0b00001000_00000000, card.get_rank_bit());
        assert_eq!(0b00100101, card.get_rank_prime());
        assert_eq!(CardRank::KING, card.get_card_rank());

        let card = CardNumber::QUEEN_SPADES as CKCNumber;
        assert_eq!(0b00000100_00000000, card.get_rank_bit());
        assert_eq!(0b00011111, card.get_rank_prime());
        assert_eq!(CardRank::QUEEN, card.get_card_rank());

        let card = CardNumber::JACK_HEARTS as CKCNumber;
        assert_eq!(0b00000010_00000000, card.get_rank_bit());
        assert_eq!(0b00011101, card.get_rank_prime());
        assert_eq!(CardRank::JACK, card.get_card_rank());

        let card = CardNumber::TEN_SPADES as CKCNumber;
        assert_eq!(0b00000001_00000000, card.get_rank_bit());
        assert_eq!(0b00010111, card.get_rank_prime());
        assert_eq!(CardRank::TEN, card.get_card_rank());

        let card = CardNumber::NINE_HEARTS as CKCNumber;
        assert_eq!(0b00000000_10000000, card.get_rank_bit());
        assert_eq!(0b00010011, card.get_rank_prime());
        assert_eq!(CardRank::NINE, card.get_card_rank());

        let card = CardNumber::EIGHT_DIAMONDS as CKCNumber;
        assert_eq!(0b00000000_01000000, card.get_rank_bit());
        assert_eq!(0b00010001, card.get_rank_prime());
        assert_eq!(CardRank::EIGHT, card.get_card_rank());

        let card = CardNumber::SEVEN_CLUBS as CKCNumber;
        assert_eq!(0b00000000_00100000, card.get_rank_bit());
        assert_eq!(0b00001101, card.get_rank_prime());
        assert_eq!(CardRank::SEVEN, card.get_card_rank());

        let card = CardNumber::SIX_SPADES as CKCNumber;
        assert_eq!(0b00000000_00010000, card.get_rank_bit());
        assert_eq!(0b00001011, card.get_rank_prime());
        assert_eq!(CardRank::SIX, card.get_card_rank());

        let card = CardNumber::FIVE_HEARTS as CKCNumber;
        assert_eq!(0b00000000_00001000, card.get_rank_bit());
        assert_eq!(0b00000111, card.get_rank_prime());
        assert_eq!(CardRank::FIVE, card.get_card_rank());

        let card = CardNumber::FOUR_DIAMONDS as CKCNumber;
        assert_eq!(0b00000000_00000100, card.get_rank_bit());
        assert_eq!(0b00000101, card.get_rank_prime());
        assert_eq!(CardRank::FOUR, card.get_card_rank());

        let card = CardNumber::TREY_CLUBS as CKCNumber;
        assert_eq!(0b00000000_00000010, card.get_rank_bit());
        assert_eq!(0b00000011, card.get_rank_prime());
        assert_eq!(CardRank::THREE, card.get_card_rank());

        let card = CardNumber::DEUCE_SPADES as CKCNumber;
        assert_eq!(0b00000000_00000001, card.get_rank_bit());
        assert_eq!(0b00000010, card.get_rank_prime());
        assert_eq!(CardRank::TWO, card.get_card_rank());

        let card = CardNumber::BLANK as CKCNumber;
        assert_eq!(0b00000000_00000000, card.get_rank_bit());
        assert_eq!(0b00000000, card.get_rank_prime());
        assert_eq!(CardRank::BLANK, card.get_card_rank());
        assert_eq!(CardSuit::BLANK, card.get_card_suit());
    }

    #[test]
    fn get_rank_flag() {
        let card = CardNumber::ACE_CLUBS as CKCNumber;
        assert_eq!(0b00010000_00000000_00000000_00000000, card.get_rank_flag());
        let card = CardNumber::KING_DIAMONDS as CKCNumber;
        assert_eq!(0b00001000_00000000_00000000_00000000, card.get_rank_flag());
        let card = CardNumber::QUEEN_SPADES as CKCNumber;
        assert_eq!(0b00000100_00000000_00000000_00000000, card.get_rank_flag());
        let card = CardNumber::JACK_HEARTS as CKCNumber;
        assert_eq!(0b00000010_00000000_00000000_00000000, card.get_rank_flag());
        let card = CardNumber::TEN_SPADES as CKCNumber;
        assert_eq!(0b00000001_00000000_00000000_00000000, card.get_rank_flag());
        let card = CardNumber::NINE_HEARTS as CKCNumber;
        assert_eq!(0b00000000_10000000_00000000_00000000, card.get_rank_flag());
        let card = CardNumber::EIGHT_DIAMONDS as CKCNumber;
        assert_eq!(0b00000000_01000000_00000000_00000000, card.get_rank_flag());
        let card = CardNumber::SEVEN_CLUBS as CKCNumber;
        assert_eq!(0b00000000_00100000_00000000_00000000, card.get_rank_flag());
        let card = CardNumber::SIX_SPADES as CKCNumber;
        assert_eq!(0b00000000_00010000_00000000_00000000, card.get_rank_flag());
        let card = CardNumber::FIVE_HEARTS as CKCNumber;
        assert_eq!(0b00000000_00001000_00000000_00000000, card.get_rank_flag());
        let card = CardNumber::FOUR_DIAMONDS as CKCNumber;
        assert_eq!(0b00000000_00000100_00000000_00000000, card.get_rank_flag());
        let card = CardNumber::TREY_CLUBS as CKCNumber;
        assert_eq!(0b00000000_00000010_00000000_00000000, card.get_rank_flag());
        let card = CardNumber::DEUCE_SPADES as CKCNumber;
        assert_eq!(0b00000000_00000001_00000000_00000000, card.get_rank_flag());
    }

    #[test]
    fn get_suit_bit() {
        let card = CardNumber::SEVEN_SPADES as CKCNumber;
        assert_eq!(0b1000, card.get_suit_bit());
        assert_eq!(CardSuit::SPADES, card.get_card_suit());

        let card = CardNumber::SEVEN_HEARTS as CKCNumber;
        assert_eq!(0b0100, card.get_suit_bit());
        assert_eq!(CardSuit::HEARTS, card.get_card_suit());

        let card = CardNumber::SEVEN_DIAMONDS as CKCNumber;
        assert_eq!(0b0010, card.get_suit_bit());
        assert_eq!(CardSuit::DIAMONDS, card.get_card_suit());

        let card = CardNumber::SEVEN_CLUBS as CKCNumber;
        assert_eq!(0b0001, card.get_suit_bit());
        assert_eq!(CardSuit::CLUBS, card.get_card_suit());
    }

    #[test]
    fn get_suit_flag() {
        let card = CardNumber::SEVEN_SPADES as CKCNumber;
        assert_eq!(0b10000000_00000000, card.get_suit_flag());

        let card = CardNumber::SEVEN_HEARTS as CKCNumber;
        assert_eq!(0b01000000_00000000, card.get_suit_flag());

        let card = CardNumber::SEVEN_DIAMONDS as CKCNumber;
        assert_eq!(0b00100000_00000000, card.get_suit_flag());

        let card = CardNumber::SEVEN_CLUBS as CKCNumber;
        assert_eq!(0b00010000_00000000, card.get_suit_flag());
    }

    #[test]
    fn is_blank() {
        let card = CardNumber::BLANK;

        assert!(card.is_blank());
        assert!(0_u32.is_blank());
        assert!(0.is_blank());
    }

    #[test]
    fn flag_as_pair() {
        assert_eq!(805_342_249, CardNumber::ACE_SPADES.flag_as_pair());
    }

    #[test]
    fn flag_as_trips() {
        assert_eq!(1_342_213_161, CardNumber::ACE_SPADES.flag_as_trips());
    }
<<<<<<< HEAD

    #[test]
    fn flag_as_quads() {
        assert_eq!(2_415_954_985, CardNumber::ACE_SPADES.flag_as_quads());
    }

    #[test]
    fn strip_multiples_flags() {
        assert_eq!(
            CardNumber::ACE_SPADES,
            CardNumber::ACE_SPADES
                .flag_as_pair()
                .strip_multiples_flags()
        );
        assert_eq!(
            CardNumber::ACE_SPADES,
            CardNumber::ACE_SPADES
                .flag_as_trips()
                .strip_multiples_flags()
        );
        assert_eq!(
            CardNumber::ACE_SPADES,
            CardNumber::ACE_SPADES
                .flag_as_quads()
                .strip_multiples_flags()
=======

    #[test]
    fn flag_as_quads() {
        assert_eq!(2_415_954_985, CardNumber::ACE_SPADES.flag_as_quads());
    }

    #[test]
    fn next_suit() {
        assert_eq!(CardNumber::TEN_SPADES.next_suit(), CardSuit::HEARTS);
        assert_eq!(CardNumber::TEN_HEARTS.next_suit(), CardSuit::DIAMONDS);
        assert_eq!(CardNumber::TEN_DIAMONDS.next_suit(), CardSuit::CLUBS);
        assert_eq!(CardNumber::TEN_CLUBS.next_suit(), CardSuit::SPADES);
        assert_eq!(CardNumber::BLANK.next_suit(), CardSuit::BLANK);
    }

    #[test]
    fn shift_suit() {
        assert_eq!(CardNumber::ACE_SPADES.shift_suit(), CardNumber::ACE_HEARTS);
        assert_eq!(CardNumber::ACE_HEARTS.shift_suit(), CardNumber::ACE_DIAMONDS);
        assert_eq!(CardNumber::ACE_DIAMONDS.shift_suit(), CardNumber::ACE_CLUBS);
        assert_eq!(CardNumber::ACE_CLUBS.shift_suit(), CardNumber::ACE_SPADES);
        assert_eq!(CardNumber::BLANK.shift_suit(), CardNumber::BLANK);
    }

    #[test]
    fn strip_multiples_flags() {
        assert_eq!(
            CardNumber::ACE_SPADES,
            CardNumber::ACE_SPADES.flag_as_pair().strip_multiples_flags()
        );
        assert_eq!(
            CardNumber::ACE_SPADES,
            CardNumber::ACE_SPADES.flag_as_trips().strip_multiples_flags()
        );
        assert_eq!(
            CardNumber::ACE_SPADES,
            CardNumber::ACE_SPADES.flag_as_quads().strip_multiples_flags()
>>>>>>> 9220b4d8
        );
        assert_eq!(
            CardNumber::ACE_SPADES,
            CardNumber::ACE_SPADES
                .flag_as_pair()
                .flag_as_trips()
                .flag_as_quads()
                .strip_multiples_flags()
        );
    }

    #[test]
    fn scratch() {
        // let paired = 0b10010000000000001000110000101001
    }
}<|MERGE_RESOLUTION|>--- conflicted
+++ resolved
@@ -453,10 +453,7 @@
     BlankCard,
     DuplicateCard,
     Incomplete,
-<<<<<<< HEAD
-=======
     InvalidBinaryFormat,
->>>>>>> 9220b4d8
     InvalidCard,
     InvalidCardCount,
     InvalidIndex,
@@ -716,8 +713,6 @@
         self.as_u32() | CardNumber::QUADS
     }
 
-<<<<<<< HEAD
-=======
     fn next_suit(&self) -> CardSuit {
         match self.get_card_suit() {
             CardSuit::SPADES => CardSuit::HEARTS,
@@ -728,7 +723,6 @@
         }
     }
 
->>>>>>> 9220b4d8
     fn strip_multiples_flags(&self) -> CKCNumber {
         CardNumber::MULTIPLES_FILTER & self.as_u32()
     }
@@ -1012,33 +1006,6 @@
     fn flag_as_trips() {
         assert_eq!(1_342_213_161, CardNumber::ACE_SPADES.flag_as_trips());
     }
-<<<<<<< HEAD
-
-    #[test]
-    fn flag_as_quads() {
-        assert_eq!(2_415_954_985, CardNumber::ACE_SPADES.flag_as_quads());
-    }
-
-    #[test]
-    fn strip_multiples_flags() {
-        assert_eq!(
-            CardNumber::ACE_SPADES,
-            CardNumber::ACE_SPADES
-                .flag_as_pair()
-                .strip_multiples_flags()
-        );
-        assert_eq!(
-            CardNumber::ACE_SPADES,
-            CardNumber::ACE_SPADES
-                .flag_as_trips()
-                .strip_multiples_flags()
-        );
-        assert_eq!(
-            CardNumber::ACE_SPADES,
-            CardNumber::ACE_SPADES
-                .flag_as_quads()
-                .strip_multiples_flags()
-=======
 
     #[test]
     fn flag_as_quads() {
@@ -1076,7 +1043,6 @@
         assert_eq!(
             CardNumber::ACE_SPADES,
             CardNumber::ACE_SPADES.flag_as_quads().strip_multiples_flags()
->>>>>>> 9220b4d8
         );
         assert_eq!(
             CardNumber::ACE_SPADES,
